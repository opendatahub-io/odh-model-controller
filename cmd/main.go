/*
Copyright 2024.

Licensed under the Apache License, Version 2.0 (the "License");
you may not use this file except in compliance with the License.
You may obtain a copy of the License at

    http://www.apache.org/licenses/LICENSE-2.0

Unless required by applicable law or agreed to in writing, software
distributed under the License is distributed on an "AS IS" BASIS,
WITHOUT WARRANTIES OR CONDITIONS OF ANY KIND, either express or implied.
See the License for the specific language governing permissions and
limitations under the License.
*/

package main

import (
	"context"
	"crypto/tls"
	"flag"
	"os"
	"slices"
	"strconv"

	// Import all Kubernetes client auth plugins (e.g. Azure, GCP, OIDC, etc.)
	// to ensure that exec-entrypoint and run can make use of them.
	_ "k8s.io/client-go/plugin/pkg/client/auth"
	"k8s.io/client-go/rest"

	"github.com/kserve/kserve/pkg/apis/serving/v1alpha1"
	istiov1beta1 "istio.io/client-go/pkg/apis/security/v1beta1"
	corev1 "k8s.io/api/core/v1"
	metav1 "k8s.io/apimachinery/pkg/apis/meta/v1"
	"k8s.io/apimachinery/pkg/labels"
	"k8s.io/apimachinery/pkg/runtime"
	"k8s.io/apimachinery/pkg/types"

	"k8s.io/client-go/kubernetes"
	ctrl "sigs.k8s.io/controller-runtime"
	"sigs.k8s.io/controller-runtime/pkg/cache"
	"sigs.k8s.io/controller-runtime/pkg/client"
	"sigs.k8s.io/controller-runtime/pkg/healthz"
	"sigs.k8s.io/controller-runtime/pkg/log/zap"
	"sigs.k8s.io/controller-runtime/pkg/manager"
	"sigs.k8s.io/controller-runtime/pkg/metrics/filters"
	metricsserver "sigs.k8s.io/controller-runtime/pkg/metrics/server"
	"sigs.k8s.io/controller-runtime/pkg/webhook"

	"github.com/go-logr/logr"
	metav1 "k8s.io/apimachinery/pkg/apis/meta/v1"

	v1 "github.com/opendatahub-io/odh-model-controller/api/nim/v1"
	corecontroller "github.com/opendatahub-io/odh-model-controller/internal/controller/core"
	"github.com/opendatahub-io/odh-model-controller/internal/controller/nim"
	servingcontroller "github.com/opendatahub-io/odh-model-controller/internal/controller/serving"
	"github.com/opendatahub-io/odh-model-controller/internal/controller/utils"

	webhookcorev1 "github.com/opendatahub-io/odh-model-controller/internal/webhook/core/v1"
	webhooknimv1 "github.com/opendatahub-io/odh-model-controller/internal/webhook/nim/v1"
	webhookservingv1 "github.com/opendatahub-io/odh-model-controller/internal/webhook/serving/v1"
	webhookservingv1alpha1 "github.com/opendatahub-io/odh-model-controller/internal/webhook/serving/v1alpha1"
	webhookservingv1beta1 "github.com/opendatahub-io/odh-model-controller/internal/webhook/serving/v1beta1"
	// +kubebuilder:scaffold:imports
)

const (
	enableWebhooksEnv = "ENABLE_WEBHOOKS"
)

var (
	scheme   = runtime.NewScheme()
	setupLog = ctrl.Log.WithName("setup")
)

func init() {
	utils.RegisterSchemes(scheme)
}

func getEnvAsBool(name string, defaultValue bool) bool {
	valStr := os.Getenv(name)
	if val, err := strconv.ParseBool(valStr); err == nil {
		return val
	}
	return defaultValue
}

func main() {
	var metricsAddr string
	var enableLeaderElection bool
	var probeAddr string
	var secureMetrics bool
	var enableHTTP2 bool
	var tlsOpts []func(*tls.Config)
	var monitoringNS string
	var enableMRInferenceServiceReconcile bool

	flag.StringVar(&metricsAddr, "metrics-bind-address", ":8080", "The address the metrics endpoint binds to. "+
		"Use :8443 for HTTPS or :8080 for HTTP, or leave as 0 to disable the metrics service.")
	flag.StringVar(&probeAddr, "health-probe-bind-address", ":8081", "The address the probe endpoint binds to.")
	flag.BoolVar(&enableLeaderElection, "leader-elect", false,
		"Enable leader election for controller manager. "+
			"Enabling this will ensure there is only one active controller manager.")
	flag.BoolVar(&secureMetrics, "metrics-secure", false, // TODO: restore to true by default.
		"If set, the metrics endpoint is served securely via HTTPS. Use --metrics-secure=false to use HTTP instead.")
	flag.BoolVar(&enableHTTP2, "enable-http2", false,
		"If set, HTTP/2 will be enabled for the metrics and webhook servers")
	flag.StringVar(&monitoringNS, "monitoring-namespace", "",
		"The Namespace where the monitoring stack's Prometheus resides.")
	flag.BoolVar(&enableMRInferenceServiceReconcile, "model-registry-inference-reconcile", false,
		"Enable model registry inference service reconciliation. ")
	opts := zap.Options{
		Development: true,
	}
	opts.BindFlags(flag.CommandLine)
	flag.Parse()

	ctrl.SetLogger(zap.New(zap.UseFlagOptions(&opts)))

	// if the enable-http2 flag is false (the default), http/2 should be disabled
	// due to its vulnerabilities. More specifically, disabling http/2 will
	// prevent from being vulnerable to the HTTP/2 Stream Cancellation and
	// Rapid Reset CVEs. For more information see:
	// - https://github.com/advisories/GHSA-qppj-fm5r-hxr3
	// - https://github.com/advisories/GHSA-4374-p667-p6c8
	disableHTTP2 := func(c *tls.Config) {
		setupLog.Info("disabling http/2")
		c.NextProtos = []string{"http/1.1"}
	}

	if !enableHTTP2 {
		tlsOpts = append(tlsOpts, disableHTTP2)
	}

	// Create the manager
	var err error
	cfg := ctrl.GetConfigOrDie()
	mgr := createManager(cfg, metricsAddr, probeAddr, enableLeaderElection, secureMetrics, tlsOpts)

	kubeClient, kubeClientErr := kubernetes.NewForConfig(cfg)
	if kubeClientErr != nil {
		setupLog.Error(kubeClientErr, "unable to create clientset")
		os.Exit(1)
	}

	kserveWithMeshEnabled, kserveWithMeshEnabledErr := utils.VerifyIfComponentIsEnabled(
		context.Background(), mgr.GetClient(), utils.KServeWithServiceMeshComponent)
	if kserveWithMeshEnabledErr != nil {
		setupLog.Error(kserveWithMeshEnabledErr, "could not determine if kserve have service mesh enabled")
	}

	if err := setupReconcilers(mgr, setupLog, kubeClient, cfg, kserveWithMeshEnabled); err != nil {
		os.Exit(1)
	}
	// +kubebuilder:scaffold:builder
	if err := setupWebhooks(mgr, setupLog, kserveWithMeshEnabled); err != nil {
		os.Exit(1)
	}

	if err := mgr.AddHealthzCheck("healthz", healthz.Ping); err != nil {
		setupLog.Error(err, "unable to set up health check")
		os.Exit(1)
	}
	if err := mgr.AddReadyzCheck("readyz", healthz.Ping); err != nil {
		setupLog.Error(err, "unable to set up ready check")
		os.Exit(1)
	}

	nimState := os.Getenv("NIM_STATE")
	if nimState == "" {
		nimState = "managed"
	}
	signalHandlerCtx := ctrl.SetupSignalHandler()
	if !slices.Contains([]string{"removed", ""}, nimState) {
		if err = (&nim.AccountReconciler{
			Client:  mgr.GetClient(),
			Scheme:  mgr.GetScheme(),
			KClient: kubeClient,
		}).SetupWithManager(mgr, signalHandlerCtx); err != nil {
			setupLog.Error(err, "unable to create controller", "controller", "NIMAccount")
			os.Exit(1)
		}
	} else {
		accounts := &v1.AccountList{}
		if err := mgr.GetClient().List(signalHandlerCtx, accounts); err != nil {
			setupLog.Error(err, "failed to fetch accounts")
		}
		for _, account := range accounts.Items {
			setupLog.V(1).Info("Cleaning up resources for account", "namespace", account.Namespace, "name", account.Name)
			// Call CleanupResources for the current account
			if err = utils.CleanupResources(signalHandlerCtx, &account, mgr.GetClient()); err != nil {
				setupLog.Error(err, "failed to perform clean up on some accounts")
			}

			msg := "NIM has been disabled"
			cleanStatus := v1.AccountStatus{
				NIMConfig:       nil,
				RuntimeTemplate: nil,
				NIMPullSecret:   nil,
				Conditions: []metav1.Condition{
					utils.MakeNimCondition(utils.NimConditionAccountStatus, metav1.ConditionUnknown, account.Generation,
						"AccountNotReconciled", msg),
					utils.MakeNimCondition(utils.NimConditionAPIKeyValidation, metav1.ConditionUnknown, account.Generation,
						"ApiKeyNotReconciled", msg),
					utils.MakeNimCondition(utils.NimConditionConfigMapUpdate, metav1.ConditionUnknown, account.Generation,
						"ConfigMapNotReconciled", msg),
					utils.MakeNimCondition(utils.NimConditionTemplateUpdate, metav1.ConditionUnknown, account.Generation,
						"TemplateNotReconciled", msg),
					utils.MakeNimCondition(utils.NimConditionSecretUpdate, metav1.ConditionUnknown, account.Generation,
						"SecretNotReconciled", msg),
				},
			}
			subject := types.NamespacedName{Name: account.Name, Namespace: account.Namespace}

			if err = utils.UpdateStatus(signalHandlerCtx, subject, cleanStatus, mgr.GetClient()); err != nil {
				setupLog.Error(err, "failed to perform clean up on some accounts")
			}
		}
	}

	setupLog.Info("starting manager")
	if err := mgr.Start(signalHandlerCtx); err != nil {
		setupLog.Error(err, "problem running manager")
		os.Exit(1)
	}
}

func createManager(cfg *rest.Config, metricsAddr, probeAddr string,
	enableLeaderElection, secureMetrics bool, tlsOpts []func(*tls.Config)) ctrl.Manager {
	webhookServer := webhook.NewServer(webhook.Options{
		TLSOpts: tlsOpts,
	})

	// Metrics endpoint is enabled in 'config/default/kustomization.yaml'. The Metrics options configure the server.
	// More info:
	// - https://pkg.go.dev/sigs.k8s.io/controller-runtime@v0.19.1/pkg/metrics/server
	// - https://book.kubebuilder.io/reference/metrics.html
	metricsServerOptions := metricsserver.Options{
		BindAddress:   metricsAddr,
		SecureServing: secureMetrics,
		TLSOpts:       tlsOpts,
	}

	if secureMetrics {
		// FilterProvider is used to protect the metrics endpoint with authn/authz.
		// These configurations ensure that only authorized users and service accounts
		// can access the metrics endpoint. The RBAC are configured in 'config/rbac/kustomization.yaml'. More info:
		// https://pkg.go.dev/sigs.k8s.io/controller-runtime@v0.19.1/pkg/metrics/filters#WithAuthenticationAndAuthorization
		metricsServerOptions.FilterProvider = filters.WithAuthenticationAndAuthorization

		// TODO(user): If CertDir, CertName, and KeyName are not specified, controller-runtime will automatically
		// generate self-signed certificates for the metrics server. While convenient for development and testing,
		// this setup is not recommended for production.
	}

	mgr, err := ctrl.NewManager(cfg, ctrl.Options{
		Scheme:                 scheme,
		Metrics:                metricsServerOptions,
		WebhookServer:          webhookServer,
		HealthProbeBindAddress: probeAddr,
		LeaderElection:         enableLeaderElection,
		LeaderElectionID:       "odh-model-controller.opendatahub.io",
		// LeaderElectionReleaseOnCancel defines if the leader should step down voluntarily
		// when the Manager ends. This requires the binary to immediately end when the
		// Manager is stopped, otherwise, this setting is unsafe. Setting this significantly
		// speeds up voluntary leader transitions as the new leader don't have to wait
		// LeaseDuration time first.
		//
		// In the default scaffold provided, the program ends immediately after
		// the manager stops, so would be fine to enable this option. However,
		// if you are doing or is intended to do any operation such as perform cleanups
		// after the manager stops then its usage might be unsafe.
		// LeaderElectionReleaseOnCancel: true,
		Client: client.Options{
			Cache: &client.CacheOptions{
				DisableFor: []client.Object{&istiov1beta1.AuthorizationPolicy{}},
			},
		},
		Cache: cache.Options{
			ByObject: map[client.Object]cache.ByObject{
				&corev1.Secret{}: {
					Label: labels.SelectorFromSet(labels.Set{
						"opendatahub.io/managed": "true",
					}),
				},
				&corev1.Pod{}: {
					Label: labels.SelectorFromSet(labels.Set{
						"component": "predictor",
					}),
				},
			},
		},
	})
	if err != nil {
		setupLog.Error(err, "unable to start manager")
		os.Exit(1)
	}
	return mgr
}

func setupWebhooks(mgr ctrl.Manager, setupLog logr.Logger, kserveWithMeshEnabled bool) error {
	if os.Getenv(enableWebhooksEnv) == "false" {
		setupLog.Info("Webhooks are disabled via environment variable.")
		return nil
	}

	webhookSetups := []struct {
		name    string
		setupFn func(ctrl.Manager) error
	}{
		{"Pod", webhookcorev1.SetupPodWebhookWithManager},
		{"NIMAccount", webhooknimv1.SetupAccountWebhookWithManager},
		{"InferenceService", webhookservingv1beta1.SetupInferenceServiceWebhookWithManager},
		{"InferenceGraph", webhookservingv1alpha1.SetupInferenceGraphWebhookWithManager},
	}

	for _, webhook := range webhookSetups {
		if err := webhook.setupFn(mgr); err != nil {
			setupLog.Error(err, "unable to create webhook", "webhook", webhook.name)
			return err
		}
	}

<<<<<<< HEAD
	// Handle Knative Service webhook setup conditionally
	if kserveWithMeshEnabled {
		if err := webhookservingv1.SetupServiceWebhookWithManager(mgr); err != nil {
			setupLog.Error(err, "unable to create webhook", "webhook", "Knative Service")
			return err
=======
	signalHandlerCtx := ctrl.SetupSignalHandler()
	setupNim(mgr, signalHandlerCtx, kubeClient)

	if os.Getenv(enableWebhooksEnv) != "false" {
		if kserveWithMeshEnabled {
			if err = webhookservingv1.SetupServiceWebhookWithManager(mgr); err != nil {
				setupLog.Error(err, "unable to create webhook", "webhook", "Knative Service")
				os.Exit(1)
			}
		} else {
			setupLog.Info("Skipping setup of Knative Service validating/mutating Webhook, " +
				"because KServe Serverless setup seems to be disabled.")
		}

		if err = webhookservingv1beta1.SetupInferenceServiceWebhookWithManager(mgr); err != nil {
			setupLog.Error(err, "unable to create webhook", "webhook", "InferenceService")
			os.Exit(1)
		}

		if err = webhookservingv1alpha1.SetupInferenceGraphWebhookWithManager(mgr); err != nil {
			setupLog.Error(err, "unable to create webhook", "webhook", "InferenceGraph")
			os.Exit(1)
		}
	}

	inferenceGraphCrdAvailable, igCrdErr := utils.IsCrdAvailable(
		mgr.GetConfig(),
		v1alpha1.SchemeGroupVersion.String(),
		"InferenceGraph")
	if igCrdErr != nil {
		setupLog.Error(igCrdErr, "unable to check if InferenceGraph CRD is available", "controller", "InferenceGraph")
		os.Exit(1)
	} else if inferenceGraphCrdAvailable {
		if err = servingcontroller.NewInferenceGraphReconciler(mgr).SetupWithManager(mgr); err != nil {
			setupLog.Error(err, "unable to create controller", "controller", "InferenceGraph")
			os.Exit(1)
		}
	} else {
		setupLog.Info("controller is turned off", "controller", "InferenceGraph")
	}
	// +kubebuilder:scaffold:builder

	if err = mgr.AddHealthzCheck("healthz", healthz.Ping); err != nil {
		setupLog.Error(err, "unable to set up health check")
		os.Exit(1)
	}
	if err = mgr.AddReadyzCheck("readyz", healthz.Ping); err != nil {
		setupLog.Error(err, "unable to set up ready check")
		os.Exit(1)
	}

	setupLog.Info("starting manager")
	if err = mgr.Start(signalHandlerCtx); err != nil {
		setupLog.Error(err, "problem running manager")
		os.Exit(1)
	}
}

func setupNim(mgr manager.Manager, signalHandlerCtx context.Context, kubeClient *kubernetes.Clientset) {
	var err error

	nimState := os.Getenv("NIM_STATE")
	if !slices.Contains([]string{"removed", ""}, nimState) {
		if err = (&nim.AccountReconciler{
			Client:  mgr.GetClient(),
			Scheme:  mgr.GetScheme(),
			KClient: kubeClient,
		}).SetupWithManager(mgr, signalHandlerCtx); err != nil {
			setupLog.Error(err, "unable to create controller", "controller", "NIMAccount")
			os.Exit(1)
>>>>>>> 3b61ffa5
		}
	} else {
		setupLog.Info("Skipping setup of Knative Service validating/mutating Webhook, " +
			"because KServe Serverless setup seems to be disabled.")
	}

	return nil
}

func setupReconcilers(mgr ctrl.Manager, setupLog logr.Logger,
	kubeClient kubernetes.Interface, cfg *rest.Config, kserveWithMeshEnabled bool) error {
	if err := setupInferenceServiceReconciler(mgr, kubeClient, cfg); err != nil {
		setupLog.Error(err, "unable to create controller", "controller", "InferenceService")
		return err
	}
	if err := setupSecretReconciler(mgr); err != nil {
		setupLog.Error(err, "unable to create controller", "controller", "Secret")
		return err
	}
<<<<<<< HEAD
	if err := setupConfigMapReconciler(mgr); err != nil {
		setupLog.Error(err, "unable to create controller", "controller", "ConfigMap")
		return err
	}
	if err := setupPodReconciler(mgr); err != nil {
		setupLog.Error(err, "unable to create controller", "controller", "Pod")
		return err
	}
	if err := setupServingRuntimeReconciler(mgr); err != nil {
		setupLog.Error(err, "unable to create controller", "controller", "ServingRuntime")
		return err
	}
	if kserveWithMeshEnabled {
		if err := setupInferenceGraphReconciler(mgr); err != nil {
			setupLog.Error(err, "unable to create controller", "controller", "InferenceGraph")
			return err
		}
	}
	return nil
}

func setupInferenceServiceReconciler(mgr ctrl.Manager, kubeClient kubernetes.Interface, cfg *rest.Config) error {
	return (servingcontroller.NewInferenceServiceReconciler(
		setupLog,
		mgr.GetClient(),
		mgr.GetScheme(),
		mgr.GetAPIReader(),
		kubeClient,
		getEnvAsBool("MESH_DISABLED", false),
		getEnvAsBool("ENABLE_MR_INFERENCE_SERVICE_RECONCILE", false),
		getEnvAsBool("MR_SKIP_TLS_VERIFY", false),
		cfg.BearerToken,
	)).SetupWithManager(mgr)
}

func setupSecretReconciler(mgr ctrl.Manager) error {
	return (&corecontroller.SecretReconciler{
		Client: mgr.GetClient(),
		Scheme: mgr.GetScheme(),
	}).SetupWithManager(mgr)
}

func setupConfigMapReconciler(mgr ctrl.Manager) error {
	return (&corecontroller.ConfigMapReconciler{
		Client: mgr.GetClient(),
		Scheme: mgr.GetScheme(),
	}).SetupWithManager(mgr)
}

func setupPodReconciler(mgr ctrl.Manager) error {
	return (&corecontroller.PodReconciler{
		Client: mgr.GetClient(),
		Scheme: mgr.GetScheme(),
	}).SetupWithManager(mgr)
}

func setupServingRuntimeReconciler(mgr ctrl.Manager) error {
	return (&servingcontroller.ServingRuntimeReconciler{
		Client: mgr.GetClient(),
		Scheme: mgr.GetScheme(),
	}).SetupWithManager(mgr)
}

func setupInferenceGraphReconciler(mgr ctrl.Manager) error {
	return servingcontroller.NewInferenceGraphReconciler(mgr).SetupWithManager(mgr)
=======
>>>>>>> 3b61ffa5
}<|MERGE_RESOLUTION|>--- conflicted
+++ resolved
@@ -49,7 +49,6 @@
 	"sigs.k8s.io/controller-runtime/pkg/webhook"
 
 	"github.com/go-logr/logr"
-	metav1 "k8s.io/apimachinery/pkg/apis/meta/v1"
 
 	v1 "github.com/opendatahub-io/odh-model-controller/api/nim/v1"
 	corecontroller "github.com/opendatahub-io/odh-model-controller/internal/controller/core"
@@ -167,11 +166,68 @@
 		os.Exit(1)
 	}
 
+	signalHandlerCtx := ctrl.SetupSignalHandler()
+	setupNim(mgr, signalHandlerCtx, kubeClient)
+
+	if os.Getenv(enableWebhooksEnv) != "false" {
+		if kserveWithMeshEnabled {
+			if err = webhookservingv1.SetupServiceWebhookWithManager(mgr); err != nil {
+				setupLog.Error(err, "unable to create webhook", "webhook", "Knative Service")
+				os.Exit(1)
+			}
+		} else {
+			setupLog.Info("Skipping setup of Knative Service validating/mutating Webhook, " +
+				"because KServe Serverless setup seems to be disabled.")
+		}
+
+		if err = webhookservingv1beta1.SetupInferenceServiceWebhookWithManager(mgr); err != nil {
+			setupLog.Error(err, "unable to create webhook", "webhook", "InferenceService")
+			os.Exit(1)
+		}
+
+		if err = webhookservingv1alpha1.SetupInferenceGraphWebhookWithManager(mgr); err != nil {
+			setupLog.Error(err, "unable to create webhook", "webhook", "InferenceGraph")
+			os.Exit(1)
+		}
+	}
+
+	inferenceGraphCrdAvailable, igCrdErr := utils.IsCrdAvailable(
+		mgr.GetConfig(),
+		v1alpha1.SchemeGroupVersion.String(),
+		"InferenceGraph")
+	if igCrdErr != nil {
+		setupLog.Error(igCrdErr, "unable to check if InferenceGraph CRD is available", "controller", "InferenceGraph")
+		os.Exit(1)
+	} else if inferenceGraphCrdAvailable {
+		if err = servingcontroller.NewInferenceGraphReconciler(mgr).SetupWithManager(mgr); err != nil {
+			setupLog.Error(err, "unable to create controller", "controller", "InferenceGraph")
+			os.Exit(1)
+		}
+	} else {
+		setupLog.Info("controller is turned off", "controller", "InferenceGraph")
+	}
+	// +kubebuilder:scaffold:builder
+
+	if err = mgr.AddHealthzCheck("healthz", healthz.Ping); err != nil {
+		setupLog.Error(err, "unable to set up health check")
+		os.Exit(1)
+	}
+	if err = mgr.AddReadyzCheck("readyz", healthz.Ping); err != nil {
+		setupLog.Error(err, "unable to set up ready check")
+		os.Exit(1)
+	}
+
+	setupLog.Info("starting manager")
+	if err = mgr.Start(signalHandlerCtx); err != nil {
+		setupLog.Error(err, "problem running manager")
+		os.Exit(1)
+	}
+}
+
+func setupNim(mgr manager.Manager, signalHandlerCtx context.Context, kubeClient *kubernetes.Clientset) {
+	var err error
+
 	nimState := os.Getenv("NIM_STATE")
-	if nimState == "" {
-		nimState = "managed"
-	}
-	signalHandlerCtx := ctrl.SetupSignalHandler()
 	if !slices.Contains([]string{"removed", ""}, nimState) {
 		if err = (&nim.AccountReconciler{
 			Client:  mgr.GetClient(),
@@ -322,84 +378,11 @@
 		}
 	}
 
-<<<<<<< HEAD
 	// Handle Knative Service webhook setup conditionally
 	if kserveWithMeshEnabled {
 		if err := webhookservingv1.SetupServiceWebhookWithManager(mgr); err != nil {
 			setupLog.Error(err, "unable to create webhook", "webhook", "Knative Service")
 			return err
-=======
-	signalHandlerCtx := ctrl.SetupSignalHandler()
-	setupNim(mgr, signalHandlerCtx, kubeClient)
-
-	if os.Getenv(enableWebhooksEnv) != "false" {
-		if kserveWithMeshEnabled {
-			if err = webhookservingv1.SetupServiceWebhookWithManager(mgr); err != nil {
-				setupLog.Error(err, "unable to create webhook", "webhook", "Knative Service")
-				os.Exit(1)
-			}
-		} else {
-			setupLog.Info("Skipping setup of Knative Service validating/mutating Webhook, " +
-				"because KServe Serverless setup seems to be disabled.")
-		}
-
-		if err = webhookservingv1beta1.SetupInferenceServiceWebhookWithManager(mgr); err != nil {
-			setupLog.Error(err, "unable to create webhook", "webhook", "InferenceService")
-			os.Exit(1)
-		}
-
-		if err = webhookservingv1alpha1.SetupInferenceGraphWebhookWithManager(mgr); err != nil {
-			setupLog.Error(err, "unable to create webhook", "webhook", "InferenceGraph")
-			os.Exit(1)
-		}
-	}
-
-	inferenceGraphCrdAvailable, igCrdErr := utils.IsCrdAvailable(
-		mgr.GetConfig(),
-		v1alpha1.SchemeGroupVersion.String(),
-		"InferenceGraph")
-	if igCrdErr != nil {
-		setupLog.Error(igCrdErr, "unable to check if InferenceGraph CRD is available", "controller", "InferenceGraph")
-		os.Exit(1)
-	} else if inferenceGraphCrdAvailable {
-		if err = servingcontroller.NewInferenceGraphReconciler(mgr).SetupWithManager(mgr); err != nil {
-			setupLog.Error(err, "unable to create controller", "controller", "InferenceGraph")
-			os.Exit(1)
-		}
-	} else {
-		setupLog.Info("controller is turned off", "controller", "InferenceGraph")
-	}
-	// +kubebuilder:scaffold:builder
-
-	if err = mgr.AddHealthzCheck("healthz", healthz.Ping); err != nil {
-		setupLog.Error(err, "unable to set up health check")
-		os.Exit(1)
-	}
-	if err = mgr.AddReadyzCheck("readyz", healthz.Ping); err != nil {
-		setupLog.Error(err, "unable to set up ready check")
-		os.Exit(1)
-	}
-
-	setupLog.Info("starting manager")
-	if err = mgr.Start(signalHandlerCtx); err != nil {
-		setupLog.Error(err, "problem running manager")
-		os.Exit(1)
-	}
-}
-
-func setupNim(mgr manager.Manager, signalHandlerCtx context.Context, kubeClient *kubernetes.Clientset) {
-	var err error
-
-	nimState := os.Getenv("NIM_STATE")
-	if !slices.Contains([]string{"removed", ""}, nimState) {
-		if err = (&nim.AccountReconciler{
-			Client:  mgr.GetClient(),
-			Scheme:  mgr.GetScheme(),
-			KClient: kubeClient,
-		}).SetupWithManager(mgr, signalHandlerCtx); err != nil {
-			setupLog.Error(err, "unable to create controller", "controller", "NIMAccount")
-			os.Exit(1)
->>>>>>> 3b61ffa5
 		}
 	} else {
 		setupLog.Info("Skipping setup of Knative Service validating/mutating Webhook, " +
@@ -419,7 +402,6 @@
 		setupLog.Error(err, "unable to create controller", "controller", "Secret")
 		return err
 	}
-<<<<<<< HEAD
 	if err := setupConfigMapReconciler(mgr); err != nil {
 		setupLog.Error(err, "unable to create controller", "controller", "ConfigMap")
 		return err
@@ -485,6 +467,4 @@
 
 func setupInferenceGraphReconciler(mgr ctrl.Manager) error {
 	return servingcontroller.NewInferenceGraphReconciler(mgr).SetupWithManager(mgr)
-=======
->>>>>>> 3b61ffa5
 }