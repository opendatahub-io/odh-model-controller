--- conflicted
+++ resolved
@@ -60,33 +60,21 @@
 )
 
 const (
-<<<<<<< HEAD
 	WorkingNamespace    = "default"
 	MonitoringNS        = "monitoring-ns"
 	RoleBindingPath     = "./testdata/results/model-server-ns-role.yaml"
 	ServingRuntimePath1 = "./testdata/deploy/test-openvino-serving-runtime-1.yaml"
 	ServingRuntimePath2 = "./testdata/deploy/test-openvino-serving-runtime-2.yaml"
 	InferenceService1   = "./testdata/deploy/openvino-inference-service-1.yaml"
+  InferenceServiceNoRuntime  = "./testdata/deploy/openvino-inference-service-no-runtime.yaml"
 	CustomConfigPath    = "./testdata/deploy/test-custom-cm-no-sa.yaml"
 	CustomConfigSAPath  = "./testdata/deploy/test-custom-cm-sa.yaml"
 	ExpectedCrbPath     = "./testdata/results/crb-no-sa.yaml"
 	ExpectedCrbSAPath   = "./testdata/results/crb-sa.yaml"
+  ExpectedRouteNoRuntimePath = "./testdata/results/example-onnx-mnist-no-runtime-route.yaml"
 	ExpectedRoutePath   = "./testdata/results/example-onnx-mnist-route.yaml"
 	timeout             = time.Second * 20
 	interval            = time.Millisecond * 10
-=======
-	WorkingNamespace           = "default"
-	MonitoringNS               = "monitoring-ns"
-	RoleBindingPath            = "./testdata/results/model-server-ns-role.yaml"
-	ServingRuntimePath1        = "./testdata/deploy/test-openvino-serving-runtime-1.yaml"
-	ServingRuntimePath2        = "./testdata/deploy/test-openvino-serving-runtime-2.yaml"
-	InferenceService1          = "./testdata/deploy/openvino-inference-service-1.yaml"
-	InferenceServiceNoRuntime  = "./testdata/deploy/openvino-inference-service-no-runtime.yaml"
-	ExpectedRoutePath          = "./testdata/results/example-onnx-mnist-route.yaml"
-	ExpectedRouteNoRuntimePath = "./testdata/results/example-onnx-mnist-no-runtime-route.yaml"
-	timeout                    = time.Second * 20
-	interval                   = time.Millisecond * 10
->>>>>>> a0de075f
 )
 
 func TestAPIs(t *testing.T) {
