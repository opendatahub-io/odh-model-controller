--- conflicted
+++ resolved
@@ -12,11 +12,8 @@
 	github.com/openshift/api v3.9.0+incompatible
 	github.com/prometheus-operator/prometheus-operator/pkg/apis/monitoring v0.64.1
 	go.uber.org/zap v1.26.0
-<<<<<<< HEAD
-=======
 	google.golang.org/grpc v1.61.0
 	gopkg.in/yaml.v2 v2.4.0
->>>>>>> 7ca82e00
 	istio.io/api v0.0.0-20230712174848-a2b2de508c88
 	istio.io/client-go v1.17.4
 	k8s.io/api v0.27.6
@@ -24,27 +21,17 @@
 	k8s.io/client-go v0.27.6
 	k8s.io/utils v0.0.0-20230505201702-9f6742963106
 	knative.dev/pkg v0.0.0-20231023151236-29775d7c9e5c
-<<<<<<< HEAD
-=======
 	knative.dev/serving v0.37.1
->>>>>>> 7ca82e00
 	maistra.io/api v0.0.0-20230417135504-0536f6c22b1c
 	sigs.k8s.io/controller-runtime v0.14.6
 	sigs.k8s.io/yaml v1.3.0
 )
 
 require (
-<<<<<<< HEAD
-	cloud.google.com/go v0.110.8 // indirect
-	cloud.google.com/go/compute v1.23.0 // indirect
-	cloud.google.com/go/compute/metadata v0.2.3 // indirect
-	cloud.google.com/go/iam v1.1.2 // indirect
-=======
 	cloud.google.com/go v0.110.10 // indirect
 	cloud.google.com/go/compute v1.23.3 // indirect
 	cloud.google.com/go/compute/metadata v0.2.3 // indirect
 	cloud.google.com/go/iam v1.1.5 // indirect
->>>>>>> 7ca82e00
 	cloud.google.com/go/storage v1.33.0 // indirect
 	github.com/aws/aws-sdk-go v1.44.264 // indirect
 	github.com/beorn7/perks v1.0.1 // indirect
@@ -53,11 +40,7 @@
 	github.com/davecgh/go-spew v1.1.2-0.20180830191138-d8f796af33cc // indirect
 	github.com/emicklei/go-restful/v3 v3.10.2 // indirect
 	github.com/evanphx/json-patch/v5 v5.7.0 // indirect
-<<<<<<< HEAD
-	github.com/fsnotify/fsnotify v1.6.0 // indirect
-=======
 	github.com/fsnotify/fsnotify v1.7.0 // indirect
->>>>>>> 7ca82e00
 	github.com/go-logr/zapr v1.2.4 // indirect
 	github.com/go-openapi/jsonpointer v0.19.6 // indirect
 	github.com/go-openapi/jsonreference v0.20.2 // indirect
@@ -71,13 +54,8 @@
 	github.com/google/go-containerregistry v0.15.2 // indirect
 	github.com/google/gofuzz v1.2.0 // indirect
 	github.com/google/s2a-go v0.1.7 // indirect
-<<<<<<< HEAD
-	github.com/google/uuid v1.3.1 // indirect
-	github.com/googleapis/enterprise-certificate-proxy v0.3.1 // indirect
-=======
 	github.com/google/uuid v1.6.0 // indirect
 	github.com/googleapis/enterprise-certificate-proxy v0.3.2 // indirect
->>>>>>> 7ca82e00
 	github.com/googleapis/gax-go/v2 v2.12.0 // indirect
 	github.com/googleapis/google-cloud-go-testing v0.0.0-20210719221736-1c9a4c676720 // indirect
 	github.com/imdario/mergo v0.3.15 // indirect
@@ -102,37 +80,21 @@
 	github.com/tidwall/pretty v1.2.1 // indirect
 	go.opencensus.io v0.24.0 // indirect
 	go.uber.org/multierr v1.11.0 // indirect
-<<<<<<< HEAD
-	golang.org/x/crypto v0.14.0 // indirect
-	golang.org/x/net v0.17.0 // indirect
-	golang.org/x/oauth2 v0.13.0 // indirect
-	golang.org/x/sync v0.4.0 // indirect
-=======
 	golang.org/x/crypto v0.16.0 // indirect
 	golang.org/x/net v0.19.0 // indirect
 	golang.org/x/oauth2 v0.14.0 // indirect
 	golang.org/x/sync v0.5.0 // indirect
->>>>>>> 7ca82e00
 	golang.org/x/sys v0.15.0 // indirect
 	golang.org/x/term v0.15.0 // indirect
 	golang.org/x/text v0.14.0 // indirect
 	golang.org/x/time v0.3.0 // indirect
 	golang.org/x/xerrors v0.0.0-20220907171357-04be3eba64a2 // indirect
 	gomodules.xyz/jsonpatch/v2 v2.4.0 // indirect
-<<<<<<< HEAD
-	google.golang.org/api v0.147.0 // indirect
-	google.golang.org/appengine v1.6.7 // indirect
-	google.golang.org/genproto v0.0.0-20231002182017-d307bd883b97 // indirect
-	google.golang.org/genproto/googleapis/api v0.0.0-20231002182017-d307bd883b97 // indirect
-	google.golang.org/genproto/googleapis/rpc v0.0.0-20231009173412-8bfb1ae86b6c // indirect
-	google.golang.org/grpc v1.58.3 // indirect
-=======
 	google.golang.org/api v0.149.0 // indirect
 	google.golang.org/appengine v1.6.8 // indirect
 	google.golang.org/genproto v0.0.0-20231106174013-bbf56f31fb17 // indirect
 	google.golang.org/genproto/googleapis/api v0.0.0-20231106174013-bbf56f31fb17 // indirect
 	google.golang.org/genproto/googleapis/rpc v0.0.0-20231120223509-83a465c0220f // indirect
->>>>>>> 7ca82e00
 	google.golang.org/protobuf v1.32.0 // indirect
 	gopkg.in/inf.v0 v0.9.1 // indirect
 	gopkg.in/tomb.v1 v1.0.0-20141024135613-dd632973f1e7 // indirect
@@ -142,43 +104,20 @@
 	k8s.io/klog/v2 v2.100.1 // indirect
 	k8s.io/kube-openapi v0.0.0-20230515203736-54b630e78af5 // indirect
 	knative.dev/networking v0.0.0-20231017124814-2a7676e912b7 // indirect
-<<<<<<< HEAD
-	knative.dev/serving v0.39.3 // indirect
-=======
->>>>>>> 7ca82e00
 	sigs.k8s.io/json v0.0.0-20221116044647-bc3834ca7abd // indirect
 	sigs.k8s.io/structured-merge-diff/v4 v4.2.3 // indirect
 )
 
 replace (
 	// Fixes CVE-2022-21698 and CVE-2023-45142
-<<<<<<< HEAD
-	// this dependency comes from k8s.io/component-base@v0.28.4 and k8s.io/apiextensions-apiserver@v0.28.4
-	// before removing it make sure that the next version of the related k8s dependencies contains the fix
-	go.opentelemetry.io/contrib/instrumentation/net/http/otelhttp => go.opentelemetry.io/contrib/instrumentation/net/http/otelhttp v0.44.0
-
-=======
 	// this dependency comes from k8s.io/component-base@v0.26.4 and k8s.io/apiextensions-apiserver@v0.26.4
 	// before removing it make sure that the next version of the related k8s dependencies contains the fix
 	go.opentelemetry.io/contrib/instrumentation/net/http/otelhttp => go.opentelemetry.io/contrib/instrumentation/net/http/otelhttp v0.44.0
->>>>>>> 7ca82e00
 	// The crypto is pulled from go/compute which is pulled by go/storage
 	// this replace can be removed when version 1.36.1 of go/storage is released.
 	// https://github.com/googleapis/google-cloud-go/tree/main/storage
 	// Fixes CVE-2023-48795 - golang.org/x/crypto Authentication Bypass by Capture-replay
 	golang.org/x/crypto => golang.org/x/crypto v0.17.0
-<<<<<<< HEAD
-
-	// pin to 0.26.4 to avoid https://github.com/kubernetes-sigs/controller-runtime/issues/2302
-	k8s.io/api => k8s.io/api v0.26.4
-
-	// remove when upgrade to controller-runtime 0.15.xor apimachinery to 0.27.x
-	// Fixes github.com/elazarl/goproxy Denial of Service (DoS)
-	// This dependency was remove from apimachinery 0.27.0
-	k8s.io/apimachinery => k8s.io/apimachinery v0.27.0
-	k8s.io/client-go => k8s.io/client-go v0.26.4
-	k8s.io/code-generator => k8s.io/code-generator v0.26.4
-=======
 	// can be removed when the indirect depdency is in the same version or higher
 	// Fixes Stack-based Buffer Overflow on protobuf
 	// https://security.snyk.io/vuln/SNYK-GOLANG-GOOGLEGOLANGORGPROTOBUFENCODINGPROTOJSON-6137908
@@ -195,5 +134,4 @@
 	// Fixes knative.dev/serving Uncontrolled Resource Consumption
 	// https://www.cve.org/CVERecord?id=CVE-2023-48713
 	knative.dev/serving => knative.dev/serving v0.39.3
->>>>>>> 7ca82e00
 )